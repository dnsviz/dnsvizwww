#
# This file is a part of DNSViz, a tool suite for DNS/DNSSEC monitoring,
# analysis, and visualization.  This file (or some portion thereof) is a
# derivative work authored by VeriSign, Inc., and created in 2014, based on
# code originally developed at Sandia National Laboratories.
# Created by Casey Deccio (casey@deccio.net)
#
# Copyright 2012-2014 Sandia Corporation. Under the terms of Contract
# DE-AC04-94AL85000 with Sandia Corporation, the U.S. Government retains
# certain rights in this software.
# 
# Copyright 2014-2015 VeriSign, Inc.
# 
# DNSViz is free software; you can redistribute it and/or modify
# it under the terms of the GNU General Public License as published by
# the Free Software Foundation; either version 2 of the License, or
# (at your option) any later version.
#
# DNSViz is distributed in the hope that it will be useful,
# but WITHOUT ANY WARRANTY; without even the implied warranty of
# MERCHANTABILITY or FITNESS FOR A PARTICULAR PURPOSE.  See the
# GNU General Public License for more details.
#
# You should have received a copy of the GNU General Public License along
# with this program; if not, write to the Free Software Foundation, Inc.,
# 51 Franklin Street, Fifth Floor, Boston, MA 02110-1301 USA.
#

from cgi import escape
import collections
import datetime
import hashlib
import json
import logging
import os
import re
<<<<<<< HEAD
import tempfile
=======
import urllib
>>>>>>> 997c15b0

import dns.name, dns.rdatatype

from django.conf import settings
from django.http import HttpResponse, StreamingHttpResponse, HttpResponseRedirect, Http404
from django.shortcuts import render_to_response
from django.template import RequestContext
from django.views.decorators.csrf import csrf_exempt
from django.views.generic import View

from dnsviz.analysis import status as Status, Analyst as _Analyst, OfflineDomainNameAnalysis as _OfflineDomainNameAnalysis
from dnsviz.analysis.online import WILDCARD_EXPLICIT_DELEGATION, ANALYSIS_TYPE_AUTHORITATIVE, ANALYSIS_TYPE_RECURSIVE
from dnsviz.config import DNSVIZ_SHARE_PATH
import dnsviz.format as fmt
import dnsviz.response as Response
from dnsviz import transport
from dnsviz.util import get_trusted_keys
from django.views.decorators.cache import cache_page
from dnsviz.viz.dnssec import DNSAuthGraph

from dnsvizwww.analysis import Analyst, RecursiveAnalyst, OfflineDomainNameAnalysis
from dnsvizwww import log
from dnsvizwww import util

import urls
from forms import *
from notices import get_notices, notices_to_javascript

class DynamicAnalyst(_Analyst):
    analysis_model = _OfflineDomainNameAnalysis

def reset_query_string(request):
    return HttpResponseRedirect(request.path)

class DomainNameView(View):
    def get(self, request, name, timestamp=None, url_subdir='', **kwargs):
        if 'reset_query' in request.GET:
            return reset_query_string(request)

        name = util.name_url_decode(name)
        if 'date_search' in request.GET:
            date_form = domain_date_search_form(name)(request.GET)
            if date_form.is_valid():
                return HttpResponseRedirect('%s%s' % (date_form.name_obj.base_url_with_timestamp(), url_subdir))
        else:
            date_form = None

        if timestamp is None:
            name_obj = OfflineDomainNameAnalysis.objects.latest(name)
        else:
            date = util.datetime_url_decode(timestamp)
            name_obj = OfflineDomainNameAnalysis.objects.get_by_date(name, date)

        if name_obj is None:
            subdir_path_length = len(url_subdir.split('/'))-1
            if timestamp is None:
                return HttpResponseRedirect(('../'*subdir_path_length)+'analyze/')
            else:
                raise Http404

        if date_form is None:
            date_form = domain_date_search_form(name)(initial={'date': fmt.datetime_to_str(name_obj.analysis_end)[:10] })

        return self._get(request, name_obj, timestamp, url_subdir, date_form, **kwargs)

    def _get(self, request, name_obj, timestamp, url_subdir, date_form, **kwargs):
        raise Http404

class DomainNameSimpleView(View):
    def get(self, request, name, timestamp=None, url_subdir='', **kwargs):
        name = util.name_url_decode(name)

        if timestamp is None:
            name_obj = OfflineDomainNameAnalysis.objects.latest(name)
        else:
            date = util.datetime_url_decode(timestamp)
            name_obj = OfflineDomainNameAnalysis.objects.get_by_date(name, date)

        if name_obj is None:
            raise Http404

        return self._get(request, name_obj, timestamp, url_subdir, None, **kwargs)

    def _get(self, request, name_obj, timestamp, url_subdir, date_form, **kwargs):
        raise Http404

class DomainNameGroupView(View):
    def get(self, request, name, group_id, url_subdir='', **kwargs):
        if 'reset_query' in request.GET:
            return reset_query_string(request)

        name = util.name_url_decode(name)
        try:
            group = OfflineDomainNameAnalysis.objects.get(pk=int(group_id))
        except OfflineDomainNameAnalysis.DoesNotExist:
            name_obj = None
        else:
            name_obj = OfflineDomainNameAnalysis.objects.get_by_group(name, group)

        if not url_subdir:
            url_subdir = ''

        if name_obj is None:
            raise Http404

        return self._get(request, name_obj, None, url_subdir, None, **kwargs)

    def _get(self, request, name_obj, timestamp, url_subdir, date_form, **kwargs):
        raise Http404

class DomainNameDetailMixin(object):
    def _get(self, request, name_obj, timestamp, url_subdir, date_form):
        return HttpResponseRedirect('dnssec/')

class DomainNameDetailView(DomainNameDetailMixin, DomainNameView):
    pass

class DomainNameDetailGroupView(DomainNameDetailMixin, DomainNameGroupView):
    pass

class DNSSECMixin(object):
    def _graph_dane_related_name(self, G, name_obj, trusted_keys, rdtypes, denial_of_existence):
        # if DANE, then graph the A/AAAA records for the DANE host
        if len(name_obj.name) > 2 and name_obj.name[1] in ('_tcp', '_udp', '_sctp') and \
                (dns.rdatatype.A in rdtypes or dns.rdatatype.AAAA in rdtypes):
            dane_host_obj = name_obj.get_dane_hostname()
            if dane_host_obj is not None:
                dane_host_obj.retrieve_all()
                dane_host_obj.populate_status(trusted_keys)
                for rdtype in (dns.rdatatype.A, dns.rdatatype.AAAA):
                    if rdtype in rdtypes and (denial_of_existence or (dane_host_obj.name, rdtype) in dane_host_obj.yxrrset):
                        G.graph_rrset_auth(dane_host_obj, dane_host_obj.name, rdtype)

    def _graph_name(self, name_obj, trusted_keys, rdtypes, denial_of_existence):
        G = DNSAuthGraph()

        if not name_obj.zone.get_responsive_auth_or_designated_servers():
            G.graph_zone_auth(name_obj.zone, False)

        self._graph_dane_related_name(G, name_obj, trusted_keys, rdtypes, denial_of_existence)

        # get names/types queried in conjunction with the analysis, other than
        # DNSSEC-related types and those not explicitly requested in the options
        # form.
        qnamestypes = set(filter(lambda x: x[1] not in (dns.rdatatype.DNSKEY, dns.rdatatype.DS, dns.rdatatype.DLV) and x[1] in rdtypes, name_obj.queries))

        # if no qnames/qtypes resulted, it is possible that this is the result of
        # an NXDOMAIN found by querying for the referral_rdtype, which might not have
        # been among the rdtypes explicitly requested for view.
        if not qnamestypes and name_obj.referral_rdtype is not None and name_obj.queries[(name_obj.name, name_obj.referral_rdtype)].is_nxdomain_all():
            qnamestypes.add((name_obj.name, name_obj.referral_rdtype))

        # if denial of existence was not specified, don't include the explicit
        # nxdomain/nxrrset queries
        if not denial_of_existence:
            qnamestypes.difference_update(
                    [(name_obj.nxdomain_name, name_obj.nxdomain_rdtype),
                        (name_obj.nxrrset_name, name_obj.nxrrset_rdtype)])

        # identify queries with positive responses, negative responses or error responses
        pos_namestypes = name_obj.yxrrset.intersection(qnamestypes)
        neg_namestypes = name_obj.nxrrset.intersection(qnamestypes)
        err_namestypes = set(filter(lambda x: name_obj.queries[x].error_info, qnamestypes))

        # if denial_of_existence is selected, then graph everything
        if denial_of_existence:
            qnamestypes_to_graph = qnamestypes
        else:
            # otherwise graph only positive responses and errors not associated
            # with negative responses
            qnamestypes_to_graph = pos_namestypes.union(err_namestypes.difference(neg_namestypes))
            # if nothing matches, then graph everything
            if not qnamestypes_to_graph:
                qnamestypes_to_graph = qnamestypes

        for qname, rdtype in qnamestypes_to_graph:
            G.graph_rrset_auth(name_obj, qname, rdtype)

        return G

class DomainNameDNSSECPageMixin(DNSSECMixin):
    def _get(self, request, name_obj, timestamp, url_subdir, date_form):
        options_form, values = get_dnssec_options_form_data(request.GET)

        use_js = 'no_js' not in request.GET

        if use_js:
            notices = {}
        else:
            rdtypes = set(values['rr'])
            denial_of_existence = values['doe']
            dnssec_algorithms = set(values['a'])
            ds_algorithms = set(values['ds'])
            trusted_keys_explicit = values['tk']
            trusted_zones = values['ta']
            redundant_edges = values['red']

            # disable IANA root keys, if there is an explicit delegation of the root
            # (i.e., ignore root KSK ta setting)
            if name_obj.group is not None and name_obj.group.name == dns.name.root and \
                    name_obj.group.analysis_type == ANALYSIS_TYPE_AUTHORITATIVE and name_obj.group.explicit_delegation:
                trusted_zones = filter(lambda x: x[0] != dns.name.root, trusted_zones)
                if '.' in options_form.fields['ta'].initial:
                    options_form.fields['ta'].initial.remove('.')

            trusted_keys = trusted_keys_explicit + trusted_zones

            G = DNSAuthGraph()

            name_obj.retrieve_all()
            name_obj.populate_status(trusted_keys, supported_algs=dnssec_algorithms, supported_digest_algs=ds_algorithms)
            G = self._graph_name(name_obj, trusted_keys, rdtypes, denial_of_existence)
            G.add_trust(trusted_keys, supported_algs=dnssec_algorithms)
            #G.remove_extra_edges(redundant_edges)
            notices = get_notices(G.node_info)

        analyzed_name_obj = name_obj
        template = 'dnssec.html'

        return render_to_response(template,
                { 'name_obj': name_obj, 'analyzed_name_obj': analyzed_name_obj, 'timestamp': timestamp, 'url_subdir': url_subdir, 'title': name_obj,
                    'options_form': options_form, 'date_form': date_form,
                    'notices': notices, 'use_js': use_js, 'query_string': request.META['QUERY_STRING'] },
                context_instance=RequestContext(request))

class DomainNameDNSSECPageView(DomainNameDNSSECPageMixin, DomainNameView):
    pass

class DomainNameDNSSECPageGroupView(DomainNameDNSSECPageMixin, DomainNameGroupView):
    pass

class DomainNameDNSSECGraphMixin(DNSSECMixin):
    def _get(self, request, name_obj, timestamp, url_subdir, date_form, url_file=None, format=None, **kwargs):
        options_form, values = get_dnssec_options_form_data(request.GET)

        rdtypes = set(values['rr'])
        denial_of_existence = values['doe']
        dnssec_algorithms = set(values['a'])
        ds_algorithms = set(values['ds'])
        trusted_keys_explicit = values['tk']
        trusted_zones = values['ta']
        redundant_edges = values['red']

        # disable IANA root keys, if there is an explicit delegation of the root
        # (i.e., ignore root KSK ta setting)
        if name_obj.group is not None and name_obj.group.name == dns.name.root and \
                name_obj.group.analysis_type == ANALYSIS_TYPE_AUTHORITATIVE and name_obj.group.explicit_delegation:
            trusted_zones = filter(lambda x: x[0] != dns.name.root, trusted_zones)
            if '.' in options_form.fields['ta'].initial:
                options_form.fields['ta'].initial.remove('.')

        trusted_keys = trusted_keys_explicit + trusted_zones

        name_obj.retrieve_all()
        name_obj.populate_status(trusted_keys, supported_algs=dnssec_algorithms, supported_digest_algs=ds_algorithms)
        G = self._graph_name(name_obj, trusted_keys, rdtypes, denial_of_existence)
        G.add_trust(trusted_keys, supported_algs=dnssec_algorithms)
        G.remove_extra_edges(redundant_edges)

        if url_file == 'auth_graph':
            return self.dnssec_auth_graph(request, name_obj, G, format)
        else:
            raise Http404

    def dnssec_auth_graph(self, request, name_obj, G, format):
        img = G.draw(format)
        #XXX currently, graphviz only supports local files, so the
        #XXX following two lines are necessary
        if format not in ('png', 'jpg'):
            img = img.replace(os.path.join(DNSVIZ_SHARE_PATH, 'icons'), os.path.join(settings.STATIC_URL, 'images', 'dnssec_legend'))
        if format == 'dot':
            content_type = 'text/plain'
        elif format == 'jpg':
            content_type = 'image/jpeg'
        elif format == 'png':
            content_type = 'image/png'
        elif format == 'svg':
            content_type = 'image/svg+xml'
        elif format == 'js':
            content_type = 'application/javascript'
            img += notices_to_javascript(get_notices(G.node_info))
        else:
            raise Exception('Unknown file type!')

        response = HttpResponse(img, content_type=content_type)
        if 'download' in request.GET:
            filename_base = name_obj.name.canonicalize().to_text().rstrip('.')
            if not filename_base:
                filename_base = 'root'
            response['Content-Disposition'] = 'attachment; filename=%s-%s.%s' % (filename_base, fmt.datetime_to_str(name_obj.analysis_end).replace(' ', '-'), format)

        if 'err' in request.GET:
            logger = logging.getLogger('django.request')
            logger.error('Graph load errors\n  Path: %s\n  User-agent: %s\n  Referer: %s\n  Remote host: %s\n  Error: %s\n' % \
                    (request.path, request.META.get('HTTP_USER_AGENT', ''), request.META.get('HTTP_REFERER', ''),
                    request.META.get('REMOTE_ADDR', ''), request.GET['err']))

        return response

class DomainNameDNSSECGraphView(DomainNameDNSSECGraphMixin, DomainNameSimpleView):
    pass

class DomainNameDNSSECGraphGroupView(DomainNameDNSSECGraphMixin, DomainNameGroupView):
    pass

class DynamicDomainNameDNSSECPage(View):
    def get(self, request, name, url_subdir='', **kwargs):
        name = util.name_url_decode(name)
        options_form, values = get_dnssec_options_form_data(request.GET)

        name_obj = _OfflineDomainNameAnalysis(name)
        name_obj.analysis_end = datetime.datetime.now(fmt.utc).replace(microsecond=0)
        name_obj.base_url_with_timestamp = '../'
        name_obj.previous = OfflineDomainNameAnalysis.objects.latest(name)
        template = 'dnssec.html'

        analyzed_name_obj = name_obj

        date_form = domain_date_search_form(name)(initial={'date': fmt.datetime_to_str(name_obj.analysis_end)[:10] })

        return render_to_response(template,
                { 'name_obj': name_obj, 'analyzed_name_obj': analyzed_name_obj, 'url_subdir': url_subdir, 'title': name_obj,
                    'options_form': options_form, 'date_form': date_form,
                    'use_js': True, 'query_string': request.META['QUERY_STRING'] },
                context_instance=RequestContext(request))

class DynamicDomainNameDNSSECGraphView(DomainNameDNSSECGraphMixin, View):
    def get(self, request, name, url_subdir='', url_file=None, format=None, **kwargs):
        name = util.name_url_decode(name)
        options_form, values = get_dnssec_options_form_data(request.GET)

        rdtypes = set(values['rr'])
        denial_of_existence = values['doe']
        dnssec_algorithms = set(values['a'])
        ds_algorithms = set(values['ds'])
        trusted_keys_explicit = values['tk']
        trusted_zones = values['ta']
        redundant_edges = values['red']

        trusted_keys = trusted_keys_explicit + trusted_zones

        a = DynamicAnalyst(name)
        name_obj = a.analyze()
        name_obj.populate_status(trusted_keys, supported_algs=dnssec_algorithms, supported_digest_algs=ds_algorithms)

        G = self._graph_name(name_obj, trusted_keys, rdtypes, denial_of_existence)
        G.add_trust(trusted_keys, supported_algs=dnssec_algorithms)
        G.remove_extra_edges(redundant_edges)

        if url_file == 'auth_graph':
            return self.dnssec_auth_graph(request, name_obj, G, format)
        else:
            raise Http404

class DomainNameResponsesMixin(object):
    def _get(self, request, name_obj, timestamp, url_subdir, date_form):
        options_form, values = get_dnssec_options_form_data({})

        trusted_keys_explicit = values['tk']
        trusted_zones = values['ta']
        trusted_keys = trusted_keys_explicit + trusted_zones

        name_obj.retrieve_all()
        name_obj.populate_status(trusted_keys)

        zone_obj = name_obj.zone

        rdtypes = options_form.cleaned_data['rr']
        qrrsets = [(name_obj, name, rdtype) for (name,rdtype) in name_obj.queries if rdtype in rdtypes]

        # if DANE, then add the A/AAAA records for the DANE host
        if len(name_obj.name) > 2 and name_obj.name[1] in ('_tcp', '_udp', '_sctp'):
            dane_host_obj = name_obj.get_dane_hostname()
            if dane_host_obj is not None:
                dane_host_obj.retrieve_all()
                dane_host_obj.populate_status(trusted_keys)
                if dane_host_obj.zone.name == name_obj.zone.name:
                    if dns.rdatatype.A in rdtypes:
                        qrrsets.append((dane_host_obj, dane_host_obj.name, dns.rdatatype.A))
                    if dns.rdatatype.AAAA in rdtypes:
                        qrrsets.append((dane_host_obj, dane_host_obj.name, dns.rdatatype.AAAA))

        qrrsets.insert(0, (zone_obj, zone_obj.name, dns.rdatatype.NS))
        qrrsets.insert(0, (zone_obj, zone_obj.name, dns.rdatatype.DNSKEY))
        if zone_obj.parent is not None:
            qrrsets.insert(0, (zone_obj, zone_obj.name, dns.rdatatype.DS))
            parent_all_auth_servers = zone_obj.parent.get_auth_or_designated_servers()
            parent_server_list = [(ip, zone_obj.parent.get_ns_name_for_ip(ip)[0]) for ip in parent_all_auth_servers]
            parent_server_list.sort(cmp=util.ip_name_cmp)

        all_auth_servers = zone_obj.get_auth_or_designated_servers()
        server_list = [(ip, zone_obj.get_ns_name_for_ip(ip)[0]) for ip in all_auth_servers]
        server_list.sort(cmp=util.ip_name_cmp)
        response_consistency = []

        for my_name_obj, name, rdtype in qrrsets:
            if rdtype == dns.rdatatype.DS:
                slist = parent_server_list
                zone_name = my_name_obj.parent_name()
            else:
                slist = server_list
                zone_name = my_name_obj.zone.name

            pos_matrix = []

            # if all servers are unresponsive, some of the queries enumerated above
            # might not have been asked
            if (name, rdtype) not in my_name_obj.queries:
                continue

            query = my_name_obj.queries[(name, rdtype)]

            servers_pos_responses = set()
            #servers_neg_responses = set()
            servers_error_responses = set()
            for rrset_info in query.answer_info:
                servers_pos_responses.update([s[0] for s in rrset_info.servers_clients])
            #if (name, rdtype) in name_obj.nxdomain_servers_clients:
            #    servers_neg_responses.update([s[0] for s in name_obj.nxdomain_servers_clients[(name, rdtype)]])
            #if (name, rdtype) in name_obj.noanswer_servers_clients:
            #    servers_neg_responses.update([s[0] for s in name_obj.noanswer_servers_clients[(name, rdtype)]])
            #TODO error responses
            #TODO NSEC responses

            for rrset_info in query.answer_info:
                rrset_servers = set([s[0] for s in rrset_info.servers_clients])
                row_grouping = []
                row = []
                row.append((fmt.humanize_name(rrset_info.rrset.name, True), 'not-styled'))
                row.append((rrset_info.rrset.ttl, 'not-styled'))
                row.append((dns.rdatatype.to_text(rrset_info.rrset.rdtype), 'not-styled'))
                rrset_str = ''
                rrset_list = list(rrset_info.rrset)
                rrset_list.sort(cmp=rrset_info.rdata_cmp)
                for rr in rrset_list:
                    rr_str = escape(rr.to_text(), quote=True)
                    if rrset_info.rrset.rdtype == dns.rdatatype.DNSKEY:
                        rr_str += ' ; <b>key tag = %d</b>' % Response.DNSKEYMeta.calc_key_tag(rr)
                    rrset_str += '\n<div class="rr">%s</div>' % rr_str
                row.append((rrset_str, 'not-styled'))

                status = ('OK', 'valid')
                row.append(status)

                for server, names in slist:
                    if server in rrset_servers:
                        row.append(('Y', 'valid', ))
                    else:
                        server_queried = False
                        for q in query.queries.values():
                            if server in q.responses:
                                server_queried = True
                        if server_queried:
                            row.append(('', 'not-styled'))
                        else:
                            row.append(('', 'not-queried', None, 'Server %s not queried for %s/%s.' % (server, fmt.humanize_name(name), dns.rdatatype.to_text(rdtype))))
                row_grouping.append(row)

                for rrsig in my_name_obj.rrsig_status[rrset_info]:
                    rrsig_servers = set([s[0] for s in rrset_info.rrsig_info[rrsig].servers_clients])
                    row = []
                    row.append(('', 'not-styled'))
                    row.append((rrset_info.rrsig_info[rrsig].ttl, 'not-styled'))
                    row.append(('RRSIG', 'not-styled'))
                    row.append(('<div class="rr">%s</div>' % rrsig.to_text(), 'not-styled'))

                    try:
                        status = filter(lambda x: x.signature_valid == True, my_name_obj.rrsig_status[rrset_info][rrsig].values())[0]
                    except IndexError:
                        status = my_name_obj.rrsig_status[rrset_info][rrsig].values()[0]

                    style = Status.rrsig_status_mapping[status.validation_status]
                    row.append((Status.rrsig_status_mapping[status.validation_status], style))

                    for server, names in slist:
                        if server in rrsig_servers:
                            row.append(('Y', style))
                        elif server not in rrset_servers:
                            row.append(('', 'not-queried'))
                        else:
                            row.append(('', 'not-styled'))
                    row_grouping.append(row)
                pos_matrix.append(row_grouping)

            row_grouping = []
            row = []
            row.append(('RR count (Answer/Authority/Additional)', 'not-styled', None, None, 4))
            row.append(('OK', 'valid'))
            for server, names in slist:
                server_queried = False
                response = None
                for q in query.queries.values():
                    if server in q.responses:
                        server_queried = True
                        r = q.responses[server].values()[0]
                        if r.is_complete_response():
                            response = r
                            break
                if server_queried and response is not None:
                    answer_ct = 0
                    for i in response.message.answer: answer_ct += len(i)
                    authority_ct = 0
                    for i in response.message.authority: authority_ct += len(i)
                    additional_ct = 0
                    for i in response.message.additional: additional_ct += len(i)
                    if response.message.edns >= 0:
                        additional_ct += 1
                    row.append(('%d/%d/%d' % (answer_ct, authority_ct, additional_ct), 'valid'))
                elif not server_queried:
                    row.append(('', 'not-queried', None, 'Server %s not queried for %s/%s.' % (server, fmt.humanize_name(name), dns.rdatatype.to_text(rdtype))))
                elif server:
                    row.append(('', 'not-styled'))
            row_grouping.append(row)
            pos_matrix.append(row_grouping)

            row_grouping = []
            row = []
            row.append(('Response size (bytes)', 'not-styled', None, None, 4))
            row.append(('OK', 'valid'))
            for server, names in slist:
                server_queried = False
                response = None
                for q in query.queries.values():
                    if server in q.responses:
                        server_queried = True
                        r = q.responses[server].values()[0]
                        if r.is_complete_response():
                            response = r
                            break
                if server_queried and response is not None:
                    row.append((response.msg_size, 'valid'))
                elif not server_queried:
                    row.append(('', 'not-queried', None, 'Server %s not queried for %s/%s.' % (server, fmt.humanize_name(name), dns.rdatatype.to_text(rdtype))))
                elif server:
                    row.append(('', 'not-styled'))
            row_grouping.append(row)
            pos_matrix.append(row_grouping)

            row_grouping = []
            row = []
            row.append(('Response time (ms)', 'not-styled', None, None, 4))
            row.append(('OK', 'valid'))
            for server, names in slist:
                server_queried = False
                response = None
                for q in query.queries.values():
                    if server in q.responses:
                        server_queried = True
                        r = q.responses[server].values()[0]
                        if r.is_complete_response():
                            response = r
                            break
                if server_queried and response is not None:
                    row.append((int(response.response_time*1e3), 'valid'))
                elif not server_queried:
                    row.append(('', 'not-queried', None, 'Server %s not queried for %s/%s.' % (server, fmt.humanize_name(name), dns.rdatatype.to_text(rdtype))))
                elif server:
                    row.append(('', 'not-styled'))
            row_grouping.append(row)
            pos_matrix.append(row_grouping)

            if pos_matrix:
                response_consistency.append(('Responses for %s/%s' % (fmt.humanize_name(name, True), dns.rdatatype.to_text(rdtype)), slist, pos_matrix))

        return render_to_response('responses.html',
                { 'name_obj': name_obj, 'timestamp': timestamp, 'url_subdir': url_subdir, 'title': name_obj,
                    'date_form': date_form, 'response_consistency': response_consistency },
                context_instance=RequestContext(request))

class DomainNameResponsesView(DomainNameResponsesMixin, DomainNameView):
    pass

class DomainNameResponsesGroupView(DomainNameResponsesMixin, DomainNameGroupView):
    pass

class DomainNameServersMixin(object):
    def _get(self, request, name_obj, timestamp, url_subdir, date_form):
        options_form, values = get_dnssec_options_form_data({})

        trusted_keys_explicit = values['tk']
        trusted_zones = values['ta']
        trusted_keys = trusted_keys_explicit + trusted_zones

        name_obj.retrieve_all()
        name_obj.populate_status(trusted_keys)

        zone_obj = name_obj.zone

        delegation_matrix = []
        
        def stealth_cmp(x, y):
            return cmp((y[0], x[1], x[2]), (x[0], y[1], y[2]))

        all_names_list = list(zone_obj.get_ns_names())
        if not all_names_list:
            all_names_list = list(zone_obj.get_auth_ns_ip_mapping())

        all_names_list.sort()

        if zone_obj.parent is not None and not zone_obj.get_auth_or_designated_servers().difference(zone_obj.parent.get_auth_or_designated_servers()):
            no_non_auth_parent_msg = 'All %s servers are also authoritative for %s' % (fmt.humanize_name(zone_obj.parent_name()), fmt.humanize_name(zone_obj.name))
        else:
            no_non_auth_parent_msg = None
        #XXX need something equivalent here for lack of authoritative response for NS
        show_msg = False

        ips_from_child = zone_obj.get_servers_in_child()
        ips_from_parent = zone_obj.get_servers_in_parent()

        for name in all_names_list:
            if zone_obj.parent is not None:
                in_bailiwick = name.is_subdomain(zone_obj.parent_name())
                glue_required = name.is_subdomain(zone_obj.name)
            else:
                in_bailiwick = None
                glue_required = None
            parent_status = { 'in_bailiwick': in_bailiwick, 'glue_required': glue_required }

            row = []
            row.append(fmt.humanize_name(name))
            # (t/f in parent), (glue IPs (or error, if missing)), (real IPs)
            if zone_obj.get_ns_names_in_parent():
                glue_mapping = zone_obj.get_glue_ip_mapping()
                parent_status['in_parent'] = name in glue_mapping
                glue_ips_v4 = filter(lambda x: x.version == 4, glue_mapping.get(name, set()))
                glue_ips_v4.sort()
                glue_ips_v6 = filter(lambda x: x.version == 6, glue_mapping.get(name, set()))
                glue_ips_v6.sort()
            else:
                glue_ips_v4 = []
                glue_ips_v6 = []
                if zone_obj.delegation_status == Status.DELEGATION_STATUS_INCOMPLETE:
                    parent_status['in_parent'] = False
                else:
                    parent_status['in_parent'] = None
                    show_msg = True

            row.append({ 'parent_status': parent_status, 'glue_ips_v4': glue_ips_v4, 'glue_ips_v6': glue_ips_v6 })

            # (t/f in parent), (glue IPs (or error, if missing)), (real IPs)
            names_in_child = zone_obj.get_ns_names_in_child()
            if names_in_child:
                in_child = name in zone_obj.get_ns_names_in_child()
            #XXX
            #elif zone_obj.get_servers_authoritative_for_query(zone_obj.name, dns.rdatatype.NS):
            #    in_child = None
            else:
                in_child = False

            auth_mapping = zone_obj.get_auth_ns_ip_mapping()
            auth_ips_v4 = filter(lambda x: x.version == 4, auth_mapping.get(name, set()))
            auth_ips_v4.sort()
            auth_ips_v6 = filter(lambda x: x.version == 6, auth_mapping.get(name, set()))
            auth_ips_v6.sort()

            row.append({ 'in_child': in_child, 'auth_ips_v4': auth_ips_v4, 'auth_ips_v6': auth_ips_v6 })
            delegation_matrix.append(row)

        stealth_matrix = []
        stealth_rows = []
        for server in zone_obj.get_stealth_servers():
            names, ancestor_zone = zone_obj.get_ns_name_for_ip(server)
            stealth_rows.append((ancestor_zone, names, server))
        stealth_rows.sort(cmp=stealth_cmp)

        for ancestor_zone, names, server in stealth_rows:
            names = map(fmt.humanize_name, names)
            if ancestor_zone is not None:
                ancestor_zone = fmt.humanize_name(ancestor_zone)
            row = (names, ancestor_zone, server)
            stealth_matrix.append(row)

        return render_to_response('servers.html',
                { 'name_obj': name_obj, 'timestamp': timestamp, 'url_subdir': url_subdir, 'title': name_obj,
                    'date_form': date_form, 'zone_obj': zone_obj, 'delegation': delegation_matrix, 'stealth': stealth_matrix, 'no_non_auth_parent_msg': no_non_auth_parent_msg, 'show_msg': show_msg,
                    'ips_from_parent': ips_from_parent, 'ips_from_child': ips_from_child },
                context_instance=RequestContext(request))

class DomainNameServersView(DomainNameServersMixin, DomainNameView):
    pass

class DomainNameServersGroupView(DomainNameServersMixin, DomainNameGroupView):
    pass

class DomainNameRESTMixin(object):
    def _get(self, request, name_obj, timestamp, url_subdir, date_form, rest_dir=None):
        options_form, values = get_dnssec_options_form_data({})

        trusted_keys_explicit = values['tk']
        trusted_zones = values['ta']
        trusted_keys = trusted_keys_explicit + trusted_zones

        loglevel = request.GET.get('l', '')
        if loglevel == 'error':
            loglevel = logging.ERROR
        elif loglevel == 'warning':
            loglevel = logging.WARNING
        elif loglevel == 'info':
            loglevel = logging.INFO
        else:
            loglevel = logging.DEBUG

        if request.GET.get('p', False):
            kwargs = { 'indent': 4, 'separators': (',', ': ') }
        else:
            kwargs = {}

        name_obj.retrieve_all()

        d = collections.OrderedDict()
        if rest_dir == 'processed/':
            name_obj.populate_status(trusted_keys)
            name_obj.serialize_status(d, loglevel=loglevel)
        elif rest_dir == 'raw/':
            name_obj.serialize(d)
        else:
            raise Http404

        return HttpResponse(json.dumps(d, **kwargs), content_type='application/json')

class DomainNameRESTView(DomainNameRESTMixin, DomainNameView):
    pass

class DomainNameRESTGroupView(DomainNameRESTMixin, DomainNameGroupView):
    pass

def domain_search(request):
    name = request.GET.get('d', '')

    url_re = re.compile(r'^\s*(https?://)?(%s)/?\s*$' % urls.dns_name)
    name = url_re.sub(r'\2', name)

    ipv4_re = re.compile(r'^(25[0-5]|2[0-4]\d|1\d\d|[1-9]?\d)(\.(25[0-5]|2[0-4]\d|1\d\d|[1-9]?\d)){3}$')
    if ipv4_re.match(name):
        octets = name.split('.')
        octets.reverse()
        name = '.'.join(octets) + '.in-addr.arpa'
    #TODO similarly detect IPv6 address

    name_valid = True
    try:
        name = dns.name.from_unicode(name)
        name = util.name_url_encode(name)
    except:
        name_valid = False

    # even an valid name might not fit our (current) URL criteria
    name_re = re.compile(r'^(%s)$' % urls.dns_name)
    if name_re.match(urllib.unquote(name)) is None:
        name_valid = False

    if not name_valid:
        return render_to_response('search.html',
                { 'domain_name': name, 'title': 'Search' },
                context_instance=RequestContext(request))

    return HttpResponseRedirect('../d/%s/' % name)

@csrf_exempt
def analyze(request, name, url_subdir=None):
    name = util.name_url_decode(name)
    name_obj = OfflineDomainNameAnalysis.objects.latest(name)

    if not url_subdir:
        url_subdir = ''

    if name_obj is None:
        name_obj = OfflineDomainNameAnalysis(name)
    else:
        name_obj.retrieve_ancestry(name_obj.RDTYPES_DELEGATION)
        name_obj.retrieve_related(name_obj.RDTYPES_DELEGATION)
    form_class = domain_analysis_form(name_obj.name)

    error_msg = None
    if request.POST:
        request_logger = logging.getLogger('django.request')
        analysis_logger = log.IsolatedLogger(logging.DEBUG)

        def success_callback(name_obj):
            analysis_logger.logger.info('Success!')
            if name_obj.group is not None:
                next_url = name_obj.base_url_with_timestamp()
            else:
                next_url = '../'
            analysis_logger.handler.queue.put('{"type":"next-location","url":"%s"}\r\n' % escape(next_url))
            analysis_logger.close()

        def exc_callback(exc_info):
            analysis_logger.logger.error('Error analyzing %s' % name_obj)
            request_logger.error('Error analyzing %s' % name_obj, exc_info=exc_info)
            analysis_logger.handler.queue.put('{"type":"next-location","url":"./"}\r\n')
            analysis_logger.close()

        # instantiate a bound form
        analyze_form = form_class(request.POST)
        if analyze_form.is_valid():
            extra_rdtypes = analyze_form.cleaned_data['extra_types']
            explicit_delegations = {}
            if analyze_form.cleaned_data['analysis_type'] == ANALYSIS_TYPE_AUTHORITATIVE:
                analyst_cls = Analyst
                dlv_domain = dns.name.from_text('dlv.isc.org')
                force_ancestor = analyze_form.cleaned_data['force_ancestor']
                if analyze_form.cleaned_data['explicit_delegation']:
                    explicit_delegations[force_ancestor] = analyze_form.cleaned_data['explicit_delegation']
            else:
                analyst_cls = RecursiveAnalyst
                dlv_domain = None
                force_ancestor = dns.name.root
                explicit_delegations[WILDCARD_EXPLICIT_DELEGATION] = analyze_form.cleaned_data['explicit_delegation']
            if analyze_form.cleaned_data['perspective'] == 'client':
<<<<<<< HEAD
                sockname = os.path.join(tempfile.gettempdir(), hashlib.sha1(analyze_form.cleaned_data['sockname']).hexdigest())
                th_factories = (transport.DNSQueryTransportHandlerWebSocketFactory(sockname),)
=======
                th_factories = (transport.DNSQueryTransportHandlerWebSocketPrivateFactory(analyze_form.cleaned_data['sockname']),)
>>>>>>> 997c15b0
                force_ancestor = dns.name.root
                force_group = True
            else:
                th_factories = None
                force_group = False
            edns_diagnostics = analyze_form.cleaned_data['edns_diagnostics']
            start_time = datetime.datetime.now(fmt.utc).replace(microsecond=0)

            # for ajax requests, analyze asynchronously, using a logger with
            # callbacks and streaming output to the browser.  If there is an
            # error with the analysis, it will be handled by the javascript.
            if request.is_ajax():
                a = analyst_cls(name_obj.name, dlv_domain=dlv_domain, logger=analysis_logger.logger, edns_diagnostics=edns_diagnostics, explicit_delegations=explicit_delegations, extra_rdtypes=extra_rdtypes, th_factories=th_factories, start_time=start_time, force_ancestor=force_ancestor, force_group=force_group)
                a.analyze_async(success_callback, exc_callback)
                #TODO set alarm here for too long waits
                return StreamingHttpResponse(analysis_logger.handler)

            # for non-ajax requests analyze synchronously
            else:
                a = analyst_cls(name_obj.name, dlv_domain=dlv_domain, edns_diagnostics=edns_diagnostics, explicit_delegations=explicit_delegations, extra_rdtypes=extra_rdtypes, th_factories=th_factories, start_time=start_time, force_ancestor=force_ancestor, force_group=force_group)
                try:
                    name_obj = a.analyze()

                # if there is an error with the analysis, then return the bound form,
                # so the errors will be rendered with the form.
                except:
                    request_logger.exception('Error analyzing %s' % name_obj)
                    error_msg = u'There was an error analyzing %s.  We\'ve been notified of the problem and will look into fixing it.  Please try again later.' % name_obj

                # if there were no errors, then return a redirect
                else:
                    if name_obj.group is not None:
                        next_url = name_obj.base_url_with_timestamp()
                    else:
                        next_url = '../'
                    return HttpResponseRedirect(next_url)

        # if the form contents were invalid in an ajax request, then send a
        # critical-level error, which will prompt the browser to re-issue a
        # POST, so the errors are seen.
        elif request.is_ajax():
            analysis_logger.logger.critical('Form error')
            analysis_logger.close()
            return StreamingHttpResponse(analysis_logger.handler, content_type='application/json')

    # instantiate an unbound form
    else:
        analyze_form = form_class()

    return render_to_response('analyze.html',
            { 'name_obj': name_obj, 'url_subdir': url_subdir, 'title': name_obj,
                'error_msg': error_msg, 'analyze_form': analyze_form },
            context_instance=RequestContext(request))

def contact(request):
    if request.method == 'POST':
        form = ContactForm(request.POST)
        if form.is_valid():
            form.submit_message()
            return HttpResponseRedirect('/message_submitted/')
    else:
        form = ContactForm()

    return render_to_response('contact.html', { 'form': form },
            context_instance=RequestContext(request))<|MERGE_RESOLUTION|>--- conflicted
+++ resolved
@@ -34,11 +34,8 @@
 import logging
 import os
 import re
-<<<<<<< HEAD
 import tempfile
-=======
 import urllib
->>>>>>> 997c15b0
 
 import dns.name, dns.rdatatype
 
@@ -849,12 +846,8 @@
                 force_ancestor = dns.name.root
                 explicit_delegations[WILDCARD_EXPLICIT_DELEGATION] = analyze_form.cleaned_data['explicit_delegation']
             if analyze_form.cleaned_data['perspective'] == 'client':
-<<<<<<< HEAD
                 sockname = os.path.join(tempfile.gettempdir(), hashlib.sha1(analyze_form.cleaned_data['sockname']).hexdigest())
                 th_factories = (transport.DNSQueryTransportHandlerWebSocketFactory(sockname),)
-=======
-                th_factories = (transport.DNSQueryTransportHandlerWebSocketPrivateFactory(analyze_form.cleaned_data['sockname']),)
->>>>>>> 997c15b0
                 force_ancestor = dns.name.root
                 force_group = True
             else:
